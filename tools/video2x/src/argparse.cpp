--- conflicted
+++ resolved
@@ -163,12 +163,8 @@
             ("realesrgan-model", PO_STR_VALUE<video2x::fsutils::StringType>()
                 ->default_value(STR("realesr-animevideov3"), "realesr-animevideov3")
                 ->notifier(validate_realesrgan_model_name),
-<<<<<<< HEAD
-                "Name of the RealESRGAN model to use (must start with \"realesr\", case insensitive).")
-=======
                 "Name of the Real-ESRGAN model to use (realesr-animevideov3, "
                 "realesrgan-plus-anime, realesrgan-plus, realesr-generalv3)")
->>>>>>> 445d13b7
         ;
 
         po::options_description realcugan_opts("Real-CUGAN options");
